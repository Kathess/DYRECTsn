--- conflicted
+++ resolved
@@ -93,7 +93,3 @@
 In case of questions, feel free to contact [Lisa Maile](mailto:lisa.maile@fau.de?subject=[DYRECTsn%20GitHub]%20).
 
 
-<<<<<<< HEAD
-
-=======
->>>>>>> ee7ad837
